{
    "version": "0.2",
    "languageSettings": [
        {
            "languageId": "py",
            "allowCompoundWords": true,
            "locale": "en-US"
        }
    ],
    "language": "en-US",
    "patterns": [
        {
            "name": "import",
            "pattern": "import [a-zA-Z0-9_]+"
        },
        {
            "name": "from import",
            "pattern": "from [a-zA-Z0-9_]+ import [a-zA-Z0-9_]+"
        }
    ],
    "ignorePaths": [
        "samples/**",
        "notebooks/**"
    ],
    "words": [
        "aeiou",
        "aiplatform",
        "autogen",
        "azuredocindex",
        "azuredocs",
        "boto",
        "contentvector",
        "contoso",
        "datamodel",
        "desync",
        "dotenv",
        "endregion",
        "entra",
        "faiss",
        "genai",
        "generativeai",
        "hnsw",
        "httpx",
        "huggingface",
        "Instrumentor",
        "kernelfunction",
        "logit",
        "logprobs",
<<<<<<< HEAD
        "Magentic",
=======
        "lowlevel",
>>>>>>> b8b016b6
        "mistralai",
        "mongocluster",
        "nd",
        "ndarray",
        "nopep",
        "NOSQL",
        "ollama",
        "Onnx",
        "onyourdatatest",
        "OPENAI",
        "opentelemetry",
        "OTEL",
        "protos",
        "pydantic",
        "pytestmark",
        "qdrant",
        "retrywrites",
        "scmc",
        "SEMANTICKERNEL",
        "serde",
        "skprompt",
        "templating",
        "uninstrument",
        "vectordb",
        "vectorizable",
        "vectorizer",
        "vectorstoremodel",
        "vertexai",
        "Weaviate"
    ]
}<|MERGE_RESOLUTION|>--- conflicted
+++ resolved
@@ -46,11 +46,8 @@
         "kernelfunction",
         "logit",
         "logprobs",
-<<<<<<< HEAD
         "Magentic",
-=======
         "lowlevel",
->>>>>>> b8b016b6
         "mistralai",
         "mongocluster",
         "nd",
