# Copyright (c) Microsoft. All rights reserved.

from enum import Enum
from typing import TYPE_CHECKING

if TYPE_CHECKING:
    from semantic_kernel.connectors.ai.chat_completion_client_base import ChatCompletionClientBase
    from semantic_kernel.connectors.ai.prompt_execution_settings import PromptExecutionSettings


class Services(str, Enum):
    """Enum for supported chat completion services.

    For service specific settings, refer to this documentation:
    https://github.com/microsoft/semantic-kernel/blob/main/python/samples/concepts/setup/ALL_SETTINGS.md
    """

    OPENAI = "openai"
    AZURE_OPENAI = "azure_openai"
    AZURE_AI_INFERENCE = "azure_ai_inference"
    ANTHROPIC = "anthropic"
    BEDROCK = "bedrock"
    GOOGLE_AI = "google_ai"
    MISTRAL_AI = "mistral_ai"
    OLLAMA = "ollama"
    ONNX = "onnx"
    VERTEX_AI = "vertex_ai"
    DEEPSEEK = "deepseek"


service_id = "default"


def get_chat_completion_service_and_request_settings(
    service_name: Services,
    instruction_role: str | None = None,
) -> tuple["ChatCompletionClientBase", "PromptExecutionSettings"]:
    """Return service and request settings.

    Args:
        service_name (Services): The service name.
        instruction_role (str | None): The role to use for 'instruction' messages, for example,
            'system' or 'developer'. Defaults to 'system'. Currently only supported for OpenAI reasoning models.
    """
    # Use lambdas or functions to delay instantiation
    chat_services = {
<<<<<<< HEAD
        Services.OPENAI: get_openai_chat_completion_service_and_request_settings,
        Services.AZURE_OPENAI: get_azure_openai_chat_completion_service_and_request_settings,
        Services.AZURE_AI_INFERENCE: get_azure_ai_inference_chat_completion_service_and_request_settings,
        Services.ANTHROPIC: get_anthropic_chat_completion_service_and_request_settings,
        Services.BEDROCK: get_bedrock_chat_completion_service_and_request_settings,
        Services.GOOGLE_AI: get_google_ai_chat_completion_service_and_request_settings,
        Services.MISTRAL_AI: get_mistral_ai_chat_completion_service_and_request_settings,
        Services.OLLAMA: get_ollama_chat_completion_service_and_request_settings,
        Services.ONNX: get_onnx_chat_completion_service_and_request_settings,
        Services.VERTEX_AI: get_vertex_ai_chat_completion_service_and_request_settings,
        Services.DEEPSEEK: get_deepseek_chat_completion_service_and_request_settings,
=======
        Services.OPENAI: lambda: get_openai_chat_completion_service_and_request_settings(
            instruction_role=instruction_role
        ),
        Services.AZURE_OPENAI: lambda: get_azure_openai_chat_completion_service_and_request_settings(
            instruction_role=instruction_role
        ),
        Services.AZURE_AI_INFERENCE: lambda: get_azure_ai_inference_chat_completion_service_and_request_settings(
            instruction_role=instruction_role
        ),
        Services.ANTHROPIC: lambda: get_anthropic_chat_completion_service_and_request_settings(),
        Services.BEDROCK: lambda: get_bedrock_chat_completion_service_and_request_settings(),
        Services.GOOGLE_AI: lambda: get_google_ai_chat_completion_service_and_request_settings(),
        Services.MISTRAL_AI: lambda: get_mistral_ai_chat_completion_service_and_request_settings(),
        Services.OLLAMA: lambda: get_ollama_chat_completion_service_and_request_settings(),
        Services.ONNX: lambda: get_onnx_chat_completion_service_and_request_settings(),
        Services.VERTEX_AI: lambda: get_vertex_ai_chat_completion_service_and_request_settings(),
>>>>>>> 5098ba39
    }

    # Call the appropriate lambda or function based on the service name
    if service_name not in chat_services:
        raise ValueError(f"Unsupported service name: {service_name}")
    return chat_services[service_name]()


def get_openai_chat_completion_service_and_request_settings(
    instruction_role: str | None = None,
) -> tuple["ChatCompletionClientBase", "PromptExecutionSettings"]:
    """Return OpenAI chat completion service and request settings.

    Args:
        instruction_role (str | None): The role to use for 'instruction' messages, for example,
            'developer' or 'system'. (Optional)

    The service credentials can be read by 3 ways:
    1. Via the constructor
    2. Via the environment variables
    3. Via an environment file

    The request settings control the behavior of the service. The default settings are sufficient to get started.
    However, you can adjust the settings to suit your needs.
    Note: Some of the settings are NOT meant to be set by the user.
    Please refer to the Semantic Kernel Python documentation for more information:
    https://learn.microsoft.com/en-us/python/api/semantic-kernel/semantic_kernel?view=semantic-kernel-python
    """
    from semantic_kernel.connectors.ai.open_ai import OpenAIChatCompletion, OpenAIChatPromptExecutionSettings

    chat_service = OpenAIChatCompletion(service_id=service_id, instruction_role=instruction_role)
    request_settings = OpenAIChatPromptExecutionSettings(
        service_id=service_id, max_tokens=2000, temperature=0.7, top_p=0.8
    )

    return chat_service, request_settings


def get_azure_openai_chat_completion_service_and_request_settings(
    instruction_role: str | None = None,
) -> tuple["ChatCompletionClientBase", "PromptExecutionSettings"]:
    """Return Azure OpenAI chat completion service and request settings.

    Args:
        instruction_role (str | None): The role to use for 'instruction' messages, for example,
            'developer' or 'system'. (Optional)

    The service credentials can be read by 3 ways:
    1. Via the constructor
    2. Via the environment variables
    3. Via an environment file

    The request settings control the behavior of the service. The default settings are sufficient to get started.
    However, you can adjust the settings to suit your needs.
    Note: Some of the settings are NOT meant to be set by the user.
    Please refer to the Semantic Kernel Python documentation for more information:
    https://learn.microsoft.com/en-us/python/api/semantic-kernel/semantic_kernel?view=semantic-kernel
    """
    from semantic_kernel.connectors.ai.open_ai import AzureChatCompletion, AzureChatPromptExecutionSettings

    chat_service = AzureChatCompletion(service_id=service_id, instruction_role=instruction_role)
    request_settings = AzureChatPromptExecutionSettings(service_id=service_id)

    return chat_service, request_settings


def get_azure_ai_inference_chat_completion_service_and_request_settings(
    instruction_role: str | None = None,
) -> tuple["ChatCompletionClientBase", "PromptExecutionSettings"]:
    """Return Azure AI Inference chat completion service and request settings.

    The service credentials can be read by 3 ways:
    1. Via the constructor
    2. Via the environment variables
    3. Via an environment file

    The request settings control the behavior of the service. The default settings are sufficient to get started.
    However, you can adjust the settings to suit your needs.
    Note: Some of the settings are NOT meant to be set by the user.
    Please refer to the Semantic Kernel Python documentation for more information:
    https://learn.microsoft.com/en-us/python/api/semantic-kernel/semantic_kernel?view=semantic-kernel
    """
    from semantic_kernel.connectors.ai.azure_ai_inference import (
        AzureAIInferenceChatCompletion,
        AzureAIInferenceChatPromptExecutionSettings,
    )

    chat_service = AzureAIInferenceChatCompletion(
        service_id=service_id,
        ai_model_id="id",  # The model ID is simply an identifier as the model id cannot be obtained programmatically.
        instruction_role=instruction_role,
    )
    request_settings = AzureAIInferenceChatPromptExecutionSettings(service_id=service_id)

    return chat_service, request_settings


def get_anthropic_chat_completion_service_and_request_settings() -> tuple[
    "ChatCompletionClientBase", "PromptExecutionSettings"
]:
    """Return Anthropic chat completion service and request settings.

    The service credentials can be read by 3 ways:
    1. Via the constructor
    2. Via the environment variables
    3. Via an environment file

    The request settings control the behavior of the service. The default settings are sufficient to get started.
    However, you can adjust the settings to suit your needs.
    Note: Some of the settings are NOT meant to be set by the user.
    Please refer to the Semantic Kernel Python documentation for more information:
    https://learn.microsoft.com/en-us/python/api/semantic-kernel/semantic_kernel?view=semantic-kernel
    """
    from semantic_kernel.connectors.ai.anthropic import AnthropicChatCompletion, AnthropicChatPromptExecutionSettings

    chat_service = AnthropicChatCompletion(service_id=service_id)
    request_settings = AnthropicChatPromptExecutionSettings(service_id=service_id)

    return chat_service, request_settings


def get_bedrock_chat_completion_service_and_request_settings() -> tuple[
    "ChatCompletionClientBase", "PromptExecutionSettings"
]:
    """Return Anthropic chat completion service and request settings.

    The service credentials can be read by 3 ways:
    1. Via the constructor
    2. Via the environment variables
    3. Via an environment file

    The request settings control the behavior of the service. The default settings are sufficient to get started.
    However, you can adjust the settings to suit your needs.
    Note: Some of the settings are NOT meant to be set by the user.
    Please refer to the Semantic Kernel Python documentation for more information:
    https://learn.microsoft.com/en-us/python/api/semantic-kernel/semantic_kernel?view=semantic-kernel
    """
    from semantic_kernel.connectors.ai.bedrock import BedrockChatCompletion, BedrockChatPromptExecutionSettings

    chat_service = BedrockChatCompletion(service_id=service_id, model_id="cohere.command-r-v1:0")
    request_settings = BedrockChatPromptExecutionSettings(
        # For model specific settings, specify them in the extension_data dictionary.
        # For example, for Cohere Command specific settings, refer to:
        # https://docs.aws.amazon.com/bedrock/latest/userguide/model-parameters-cohere-command-r-plus.html
        service_id=service_id,
        extension_data={
            "presence_penalty": 0.5,
            "seed": 5,
        },
    )

    return chat_service, request_settings


def get_google_ai_chat_completion_service_and_request_settings() -> tuple[
    "ChatCompletionClientBase", "PromptExecutionSettings"
]:
    """Return Google AI chat completion service and request settings.

    The service credentials can be read by 3 ways:
    1. Via the constructor
    2. Via the environment variables
    3. Via an environment file

    The request settings control the behavior of the service. The default settings are sufficient to get started.
    However, you can adjust the settings to suit your needs.
    Note: Some of the settings are NOT meant to be set by the user.
    Please refer to the Semantic Kernel Python documentation for more information:
    https://learn.microsoft.com/en-us/python/api/semantic-kernel/semantic_kernel?view=semantic-kernel
    """
    from semantic_kernel.connectors.ai.google.google_ai import (
        GoogleAIChatCompletion,
        GoogleAIChatPromptExecutionSettings,
    )

    chat_service = GoogleAIChatCompletion(service_id=service_id)
    request_settings = GoogleAIChatPromptExecutionSettings(service_id=service_id)

    return chat_service, request_settings


def get_mistral_ai_chat_completion_service_and_request_settings() -> tuple[
    "ChatCompletionClientBase", "PromptExecutionSettings"
]:
    """Return Mistral AI chat completion service and request settings.

    The service credentials can be read by 3 ways:
    1. Via the constructor
    2. Via the environment variables
    3. Via an environment file

    The request settings control the behavior of the service. The default settings are sufficient to get started.
    However, you can adjust the settings to suit your needs.
    Note: Some of the settings are NOT meant to be set by the user.
    Please refer to the Semantic Kernel Python documentation for more information:
    https://learn.microsoft.com/en-us/python/api/semantic-kernel/semantic_kernel?view=semantic-kernel
    """
    from semantic_kernel.connectors.ai.mistral_ai import MistralAIChatCompletion, MistralAIChatPromptExecutionSettings

    chat_service = MistralAIChatCompletion(service_id=service_id)
    request_settings = MistralAIChatPromptExecutionSettings(service_id=service_id)

    return chat_service, request_settings


def get_ollama_chat_completion_service_and_request_settings() -> tuple[
    "ChatCompletionClientBase", "PromptExecutionSettings"
]:
    """Return Ollama chat completion service and request settings.

    The service credentials can be read by 3 ways:
    1. Via the constructor
    2. Via the environment variables
    3. Via an environment file

    The request settings control the behavior of the service. The default settings are sufficient to get started.
    However, you can adjust the settings to suit your needs.
    Note: Some of the settings are NOT meant to be set by the user.
    Please refer to the Semantic Kernel Python documentation for more information:
    https://learn.microsoft.com/en-us/python/api/semantic-kernel/semantic_kernel?view=semantic-kernel
    """
    from semantic_kernel.connectors.ai.ollama import OllamaChatCompletion, OllamaChatPromptExecutionSettings

    chat_service = OllamaChatCompletion(service_id=service_id)
    request_settings = OllamaChatPromptExecutionSettings(
        # For model specific settings, specify them in the options dictionary.
        # For more information on the available options, refer to the Ollama API documentation:
        # https://github.com/ollama/ollama/blob/main/docs/modelfile.md#valid-parameters-and-values
        service_id=service_id,
        options={
            "temperature": 0.8,
        },
    )

    return chat_service, request_settings


def get_onnx_chat_completion_service_and_request_settings() -> tuple[
    "ChatCompletionClientBase", "PromptExecutionSettings"
]:
    """Return Onnx chat completion service and request settings.

    The service credentials can be read by 3 ways:
    1. Via the constructor
    2. Via the environment variables
    3. Via an environment file

    The request settings control the behavior of the service. The default settings are sufficient to get started.
    However, you can adjust the settings to suit your needs.
    Note: Some of the settings are NOT meant to be set by the user.
    Please refer to the Semantic Kernel Python documentation for more information:
    https://learn.microsoft.com/en-us/python/api/semantic-kernel/semantic_kernel?view=semantic-kernel
    """
    from semantic_kernel.connectors.ai.onnx import (
        OnnxGenAIChatCompletion,
        OnnxGenAIPromptExecutionSettings,
        ONNXTemplate,
    )

    chat_service = OnnxGenAIChatCompletion(ONNXTemplate.PHI3, service_id=service_id)
    request_settings = OnnxGenAIPromptExecutionSettings(service_id=service_id)

    return chat_service, request_settings


def get_vertex_ai_chat_completion_service_and_request_settings() -> tuple[
    "ChatCompletionClientBase", "PromptExecutionSettings"
]:
    """Return Vertex AI chat completion service and request settings.

    The service credentials can be read by 3 ways:
    1. Via the constructor
    2. Via the environment variables
    3. Via an environment file

    The request settings control the behavior of the service. The default settings are sufficient to get started.
    However, you can adjust the settings to suit your needs.
    Note: Some of the settings are NOT meant to be set by the user.
    Please refer to the Semantic Kernel Python documentation for more information:
    https://learn.microsoft.com/en-us/python/api/semantic-kernel/semantic_kernel?view=semantic-kernel
    """
    from semantic_kernel.connectors.ai.google.vertex_ai import (
        VertexAIChatCompletion,
        VertexAIChatPromptExecutionSettings,
    )

    chat_service = VertexAIChatCompletion(service_id=service_id)
    request_settings = VertexAIChatPromptExecutionSettings(service_id=service_id)

    return chat_service, request_settings


def get_deepseek_chat_completion_service_and_request_settings() -> tuple[
    "ChatCompletionClientBase", "PromptExecutionSettings"
]:
    """Return DeepSeek chat completion service and request settings.

    The service credentials can be read by 3 ways:
    1. Via the constructor
    2. Via the environment variables
    3. Via an environment file

    The DeepSeek endpoint can be accessed via the OpenAI connector as the DeepSeek API is compatible with OpenAI API.
    Set the `OPENAI_API_KEY` environment variable to the DeepSeek API key.
    Set the `OPENAI_CHAT_MODEL_ID` environment variable to the DeepSeek model ID (deepseek-chat or deepseek-reasoner).

    The request settings control the behavior of the service. The default settings are sufficient to get started.
    However, you can adjust the settings to suit your needs.
    Note: Some of the settings are NOT meant to be set by the user.
    Please refer to the Semantic Kernel Python documentation for more information:
    https://learn.microsoft.com/en-us/python/api/semantic-kernel/semantic_kernel?view=semantic-kernel-python
    """
    from openai import AsyncOpenAI

    from semantic_kernel.connectors.ai.open_ai import (
        OpenAIChatCompletion,
        OpenAIChatPromptExecutionSettings,
        OpenAISettings,
    )

    openai_settings = OpenAISettings.create()

    chat_service = OpenAIChatCompletion(
        service_id=service_id,
        async_client=AsyncOpenAI(
            api_key=openai_settings.api_key.get_secret_value(),
            base_url="https://api.deepseek.com",
        ),
    )
    request_settings = OpenAIChatPromptExecutionSettings(service_id=service_id)

    return chat_service, request_settings<|MERGE_RESOLUTION|>--- conflicted
+++ resolved
@@ -40,23 +40,11 @@
     Args:
         service_name (Services): The service name.
         instruction_role (str | None): The role to use for 'instruction' messages, for example,
-            'system' or 'developer'. Defaults to 'system'. Currently only supported for OpenAI reasoning models.
+            'system' or 'developer'. Defaults to 'system'. Currently only OpenAI reasoning models
+            support 'developer' role.
     """
     # Use lambdas or functions to delay instantiation
     chat_services = {
-<<<<<<< HEAD
-        Services.OPENAI: get_openai_chat_completion_service_and_request_settings,
-        Services.AZURE_OPENAI: get_azure_openai_chat_completion_service_and_request_settings,
-        Services.AZURE_AI_INFERENCE: get_azure_ai_inference_chat_completion_service_and_request_settings,
-        Services.ANTHROPIC: get_anthropic_chat_completion_service_and_request_settings,
-        Services.BEDROCK: get_bedrock_chat_completion_service_and_request_settings,
-        Services.GOOGLE_AI: get_google_ai_chat_completion_service_and_request_settings,
-        Services.MISTRAL_AI: get_mistral_ai_chat_completion_service_and_request_settings,
-        Services.OLLAMA: get_ollama_chat_completion_service_and_request_settings,
-        Services.ONNX: get_onnx_chat_completion_service_and_request_settings,
-        Services.VERTEX_AI: get_vertex_ai_chat_completion_service_and_request_settings,
-        Services.DEEPSEEK: get_deepseek_chat_completion_service_and_request_settings,
-=======
         Services.OPENAI: lambda: get_openai_chat_completion_service_and_request_settings(
             instruction_role=instruction_role
         ),
@@ -73,7 +61,7 @@
         Services.OLLAMA: lambda: get_ollama_chat_completion_service_and_request_settings(),
         Services.ONNX: lambda: get_onnx_chat_completion_service_and_request_settings(),
         Services.VERTEX_AI: lambda: get_vertex_ai_chat_completion_service_and_request_settings(),
->>>>>>> 5098ba39
+        Services.DEEPSEEK: lambda: get_deepseek_chat_completion_service_and_request_settings(),
     }
 
     # Call the appropriate lambda or function based on the service name
