--- conflicted
+++ resolved
@@ -24,13 +24,8 @@
 logger: logging.Logger = logging.getLogger(__name__)
 
 
-<<<<<<< HEAD
-@experimental_class
+@experimental
 class Agent(KernelBaseModel, ABC):
-=======
-@experimental
-class Agent(KernelBaseModel):
->>>>>>> 174bdabf
     """Base abstraction for all Semantic Kernel agents.
 
     An agent instance may participate in one or more conversations.
