--- conflicted
+++ resolved
@@ -129,35 +129,33 @@
             "ollama": (OllamaChatCompletion() if ollama_setup else None, OllamaChatPromptExecutionSettings),
             "google_ai": (GoogleAIChatCompletion() if google_ai_setup else None, GoogleAIChatPromptExecutionSettings),
             "vertex_ai": (VertexAIChatCompletion() if vertex_ai_setup else None, VertexAIChatPromptExecutionSettings),
-<<<<<<< HEAD
-            "bedrock_amazon_titan": (
-                BedrockChatCompletion(model_id="amazon.titan-text-premier-v1:0"),
-                BedrockChatPromptExecutionSettings,
-            ),
-            "bedrock_ai21labs": (
-                BedrockChatCompletion(model_id="ai21.jamba-1-5-mini-v1:0"),
-                BedrockChatPromptExecutionSettings,
-            ),
-            "bedrock_anthropic_claude": (
-                BedrockChatCompletion(model_id="anthropic.claude-3-5-sonnet-20240620-v1:0"),
-                BedrockChatPromptExecutionSettings,
-            ),
-            "bedrock_cohere_command": (
-                BedrockChatCompletion(model_id="cohere.command-r-v1:0"),
-                BedrockChatPromptExecutionSettings,
-            ),
-            "bedrock_meta_llama": (
-                BedrockChatCompletion(model_id="meta.llama3-70b-instruct-v1:0"),
-                BedrockChatPromptExecutionSettings,
-            ),
-            "bedrock_mistralai": (
-                BedrockChatCompletion(model_id="mistral.mistral-small-2402-v1:0"),
-                BedrockChatPromptExecutionSettings,
-=======
             "onnx_gen_ai": (
                 OnnxGenAIChatCompletion(template=ONNXTemplate.PHI3V) if onnx_setup else None,
                 OnnxGenAIPromptExecutionSettings if not skip_on_mac_available else None,
->>>>>>> 578fdcf1
+            ),
+            "bedrock_amazon_titan": (
+                BedrockChatCompletion(model_id="amazon.titan-text-premier-v1:0"),
+                BedrockChatPromptExecutionSettings,
+            ),
+            "bedrock_ai21labs": (
+                BedrockChatCompletion(model_id="ai21.jamba-1-5-mini-v1:0"),
+                BedrockChatPromptExecutionSettings,
+            ),
+            "bedrock_anthropic_claude": (
+                BedrockChatCompletion(model_id="anthropic.claude-3-5-sonnet-20240620-v1:0"),
+                BedrockChatPromptExecutionSettings,
+            ),
+            "bedrock_cohere_command": (
+                BedrockChatCompletion(model_id="cohere.command-r-v1:0"),
+                BedrockChatPromptExecutionSettings,
+            ),
+            "bedrock_meta_llama": (
+                BedrockChatCompletion(model_id="meta.llama3-70b-instruct-v1:0"),
+                BedrockChatPromptExecutionSettings,
+            ),
+            "bedrock_mistralai": (
+                BedrockChatCompletion(model_id="mistral.mistral-small-2402-v1:0"),
+                BedrockChatPromptExecutionSettings,
             ),
         }
 
