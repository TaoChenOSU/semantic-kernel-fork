--- conflicted
+++ resolved
@@ -211,26 +211,14 @@
     assert messages[1].message.content == "Processed Message 2"
 
     thread: ChatHistoryAgentThread = messages[-1].thread
-<<<<<<< HEAD
-    history = ChatHistory()
-    async for message in thread.get_messages():
-        history.add_message(message)
-
-    assert len(history.messages) == 3
-    assert history.messages[1].content == "Processed Message 1"
-    assert history.messages[2].content == "Processed Message 2"
-    assert history.messages[1].name == "TestAgent"
-    assert history.messages[2].name == "TestAgent"
-=======
     thread_messages = [message async for message in thread.get_messages()]
 
-    assert len(thread_messages) == 4
+    assert len(thread_messages) == 3
     assert thread_messages[0].content == "test"
     assert thread_messages[1].content == "Processed Message 1"
     assert thread_messages[2].content == "Processed Message 2"
     assert thread_messages[1].name == "TestAgent"
     assert thread_messages[2].name == "TestAgent"
->>>>>>> a86b2b9e
 
 
 async def test_invoke_no_service_throws(kernel: Kernel):
