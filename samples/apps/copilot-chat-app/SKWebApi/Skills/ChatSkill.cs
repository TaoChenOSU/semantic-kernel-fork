--- conflicted
+++ resolved
@@ -46,23 +46,9 @@
             );
 
         // Clone the context to avoid modifying the original context variables.
-<<<<<<< HEAD
-        var intentExtractionVariables = context.Variables.Clone();
-        intentExtractionVariables.Set("tokenLimit", historyTokenBudget.ToString(new NumberFormatInfo()));
-        intentExtractionVariables.Set("knowledgeCutoff", SystemPromptDefaults.KnowledgeCutoffDate);
-
-        var intentExtractionContext = new SKContext(
-            intentExtractionVariables,
-            context.Memory,
-            context.Skills,
-            context.Log,
-            context.CancellationToken
-        );
-=======
         var intentExtractionContext = Utils.CopyContextWithVariablesClone(context);
         intentExtractionContext.Variables.Set("tokenLimit", historyTokenBudget.ToString(new NumberFormatInfo()));
         intentExtractionContext.Variables.Set("knowledgeCutoff", SystemPromptDefaults.KnowledgeCutoffDate);
->>>>>>> a1eb28c4
 
         var completionFunction = this._kernel.CreateSemanticFunction(
             SystemPromptDefaults.SystemIntentExtractionPrompt,
@@ -97,23 +83,9 @@
         );
 
         // Clone the context to avoid modifying the original context variables.
-<<<<<<< HEAD
-        var latestMessageVariable = context.Variables.Clone();
-        latestMessageVariable.Set("startIdx", "0");
-        latestMessageVariable.Set("count", "1");
-
-        var latestMessageContext = new SKContext(
-            latestMessageVariable,
-            context.Memory,
-            context.Skills,
-            context.Log,
-            context.CancellationToken
-        );
-=======
         var latestMessageContext = Utils.CopyContextWithVariablesClone(context);
         latestMessageContext.Variables.Set("startIdx", "0");
         latestMessageContext.Variables.Set("count", "1");
->>>>>>> a1eb28c4
 
         var chatMemorySkill = new ChatMemorySkill();
         latestMessageContext = await chatMemorySkill.GetChatMessagesAsync(context["chatId"], latestMessageContext);
@@ -130,11 +102,7 @@
 
         string memoryText = "";
         var results = context.Memory.SearchAsync(
-<<<<<<< HEAD
-            ChatMemorySkill.MessageCollectionName(context["chatId"]), messages[0].ToString(), limit: 1000);
-=======
             ChatMemorySkill.MessageCollectionName(context["chatId"]), messages.First().ToString(), limit: 1000);
->>>>>>> a1eb28c4
         await foreach (var memory in results)
         {
             var estimatedTokenCount = this.EstimateTokenCount(memory.Metadata.Text);
@@ -169,23 +137,9 @@
         // TODO: relevant history
 
         // Clone the context to avoid modifying the original context variables.
-<<<<<<< HEAD
-        var chatMessagesVariable = context.Variables.Clone();
-        chatMessagesVariable.Set("startIdx", "0");
-        chatMessagesVariable.Set("count", "-1");
-
-        var chatMessagesContext = new SKContext(
-            chatMessagesVariable,
-            context.Memory,
-            context.Skills,
-            context.Log,
-            context.CancellationToken
-        );
-=======
         var chatMessagesContext = Utils.CopyContextWithVariablesClone(context);
         chatMessagesContext.Variables.Set("startIdx", "0");
         chatMessagesContext.Variables.Set("count", "-1");
->>>>>>> a1eb28c4
 
         var chatMemorySkill = new ChatMemorySkill();
         chatMessagesContext = await chatMemorySkill.GetChatMessagesAsync(context["chatId"], chatMessagesContext);
@@ -272,26 +226,11 @@
         }
 
         // Clone the context to avoid modifying the original context variables.
-<<<<<<< HEAD
-        var chatVariables = context.Variables.Clone();
-        chatVariables.Set("tokenLimit", remainingToken.ToString(new NumberFormatInfo()));
-        chatVariables.Set("contextTokenLimit", contextTokenLimit.ToString(new NumberFormatInfo()));
-        chatVariables.Set("knowledgeCutoff", SystemPromptDefaults.KnowledgeCutoffDate);
-        chatVariables.Set("audience", chatUser.FullName);
-        var chatContext = new SKContext(
-            chatVariables,
-            context.Memory,
-            context.Skills,
-            context.Log,
-            context.CancellationToken
-        );
-=======
         var chatContext = Utils.CopyContextWithVariablesClone(context);
         chatContext.Variables.Set("tokenLimit", remainingToken.ToString(new NumberFormatInfo()));
         chatContext.Variables.Set("contextTokenLimit", contextTokenLimit.ToString(new NumberFormatInfo()));
         chatContext.Variables.Set("knowledgeCutoff", SystemPromptDefaults.KnowledgeCutoffDate);
         chatContext.Variables.Set("audience", chatUser.FullName);
->>>>>>> a1eb28c4
 
         // Extract user intent and update remaining token count
         var userIntent = await this.ExtractUserIntentAsync(chatContext);
